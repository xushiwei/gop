--- conflicted
+++ resolved
@@ -19,11 +19,7 @@
 import (
 	"time"
 
-<<<<<<< HEAD
-	exec "github.com/qiniu/goplus/exec.spec"
-=======
 	"github.com/qiniu/goplus/exec.spec"
->>>>>>> a6c974bd
 	"github.com/qiniu/x/log"
 )
 
