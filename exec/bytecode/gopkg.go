--- conflicted
+++ resolved
@@ -66,13 +66,8 @@
 func execLoadField(i Instr, p *Context) {
 	index := p.Pop()
 	v := reflect.ValueOf(p.Pop())
-<<<<<<< HEAD
-	v = reflect.Indirect(v)
-	p.Push(FieldByIndex(v, index.([]int)).Interface())
-=======
 	v = toElem(v)
 	p.Push(v.FieldByIndex(index.([]int)).Interface())
->>>>>>> 61c401a9
 }
 
 func execAddrField(i Instr, p *Context) {
