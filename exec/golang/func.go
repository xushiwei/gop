/*
 Copyright 2020 The GoPlus Authors (goplus.org)

 Licensed under the Apache License, Version 2.0 (the "License");
 you may not use this file except in compliance with the License.
 You may obtain a copy of the License at

     http://www.apache.org/licenses/LICENSE-2.0

 Unless required by applicable law or agreed to in writing, software
 distributed under the License is distributed on an "AS IS" BASIS,
 WITHOUT WARRANTIES OR CONDITIONS OF ANY KIND, either express or implied.
 See the License for the specific language governing permissions and
 limitations under the License.
*/

package golang

import (
	"go/ast"
	"go/token"
	"reflect"
	"strconv"

	"github.com/goplus/gop/exec.spec"
	"github.com/goplus/gop/exec/golang/internal/go/printer"
	"github.com/qiniu/x/log"
)

// -----------------------------------------------------------------------------

const (
	nVariadicInvalid      = 0
	nVariadicFixedArgs    = 1
	nVariadicVariadicArgs = 2
)

// FuncInfo represents a Go+ function information.
type FuncInfo struct {
	isMethod int
	name     string
	closure  *printer.ReservedExpr // only when name="" (closure)
	recv     reflect.Type
	t        reflect.Type
	in       []reflect.Type
	out      []exec.Var
	scopeCtx
	nVariadic uint16
}

// NewFunc create a Go+ function.
func NewFunc(name string, nestDepth uint32, isMethod int) *FuncInfo {
	if name != "" {
		return &FuncInfo{name: name, isMethod: isMethod}
	}
	return &FuncInfo{closure: &printer.ReservedExpr{}}
}

func (p *FuncInfo) getFuncExpr(recv ast.Expr) ast.Expr {
	if p.isMethod == 1 {
		if p.name != "" {
			if unary, ok := recv.(*ast.UnaryExpr); ok {
				recv = unary.X
			}
			return &ast.SelectorExpr{
				X:   recv,
				Sel: Ident(p.name),
			}
		}
	}
	if p.name != "" {
		return Ident(p.name)
	}
	return p.closure
}

// Name returns the function name.
func (p *FuncInfo) Name() string {
	return p.name
}

// Type returns type of this function.
func (p *FuncInfo) Type() reflect.Type {
	if p.t == nil {
		out := make([]reflect.Type, len(p.out))
		for i, v := range p.out {
			out[i] = v.(*Var).typ
		}
		in := make([]reflect.Type, 0, p.NumIn())
		if p.isMethod == 1 {
			in = append(in, p.recv)
		}
		in = append(in, p.in...)
		p.t = reflect.FuncOf(in, out, p.IsVariadic())
	}
	return p.t
}

// NumIn returns a function's input parameter count.
func (p *FuncInfo) NumIn() int {
	return len(p.in) + p.isMethod
}

// NumOut returns a function's output parameter count.
func (p *FuncInfo) NumOut() int {
	return len(p.out)
}

// Out returns the type of a function type's i'th output parameter.
// It panics if i is not in the range [0, NumOut()).
func (p *FuncInfo) Out(i int) exec.Var {
	return p.out[i]
}

// Args sets argument types of a Go+ function.
func (p *FuncInfo) Args(in ...reflect.Type) exec.FuncInfo {
	if p.isMethod == 1 {
		p.recv = in[0]
		in = in[1:]
	}
	p.in = in
	p.setVariadic(nVariadicFixedArgs)
	return p
}

// Vargs sets argument types of a variadic Go+ function.
func (p *FuncInfo) Vargs(in ...reflect.Type) exec.FuncInfo {
	if in[len(in)-1].Kind() != reflect.Slice {
		log.Panicln("Vargs failed: last argument must be a slice.")
	}
	if p.isMethod == 1 {
		p.recv = in[0]
		in = in[1:]
	}
	p.in = in
	p.setVariadic(nVariadicVariadicArgs)
	return p
}

// Return sets return types of a Go+ function.
func (p *FuncInfo) Return(out ...exec.Var) exec.FuncInfo {
	p.out = out
	return p
}

// IsUnnamedOut returns if function results unnamed or not.
func (p *FuncInfo) IsUnnamedOut() bool {
	if len(p.out) > 0 {
		return p.out[0].IsUnnamedOut()
	}
	return false
}

// IsVariadic returns if this function is variadic or not.
func (p *FuncInfo) IsVariadic() bool {
	if p.nVariadic == 0 {
		log.Panicln("FuncInfo is unintialized.")
	}
	return p.nVariadic == nVariadicVariadicArgs
}

func (p *FuncInfo) setVariadic(nVariadic uint16) {
	if p.nVariadic == 0 {
		p.nVariadic = nVariadic
	} else if p.nVariadic != nVariadic {
		log.Panicln("setVariadic failed: unmatched -", p.name)
	}
}

// -----------------------------------------------------------------------------

// Closure instr
func (p *Builder) Closure(fun *FuncInfo) *Builder {
	p.rhs.Push(fun.getFuncExpr(nil))
	return p
}

// CallFunc instr
func (p *Builder) CallFunc(fun *FuncInfo, nexpr int) *Builder {
	if fun.isMethod == 1 {
		args := p.rhs.GetArgs(len(fun.in) + 1)
		recv := args[0]
		args = args[1:]
		p.rhs.Ret(len(fun.in)+1, args...)
		p.rhs.Push(fun.getFuncExpr(recv.(ast.Expr)))
	} else {
		p.rhs.Push(fun.getFuncExpr(nil))
	}
	return p.Call(nexpr, false)
}

// CallFuncv instr
func (p *Builder) CallFuncv(fun *FuncInfo, nexpr, arity int) *Builder {
	if fun.isMethod == 1 {
		args := p.rhs.GetArgs(arity)
		recv := args[0]
		args = args[1:]
		p.rhs.Ret(arity, args...)
		p.rhs.Push(fun.getFuncExpr(recv.(ast.Expr)))
	} else {
		p.rhs.Push(fun.getFuncExpr(nil))
	}
	return p.Call(nexpr, arity == -1)
}

// DefineFunc instr
func (p *Builder) DefineFunc(fun exec.FuncInfo) *Builder {
	f := fun.(*FuncInfo)
	f.initStmts()
	p.scopeCtx = &f.scopeCtx
	p.cfun = f
	return p
}

// Return instr
func (p *Builder) Return(n int32) *Builder {
	var results []ast.Expr
	var stmt ast.Stmt
<<<<<<< HEAD
	if n > 0 {
		arity := int(n)
		args := p.rhs.GetArgs(arity)
		for _, arg := range args {
			if v, ok := arg.(ast.Expr); ok {
				results = append(results, v)
			}
=======
	switch n {
	case exec.BreakAsReturn:
		stmt = &ast.BranchStmt{
			Tok: token.BREAK,
		}
	case exec.ContinueAsReturn:
		stmt = &ast.BranchStmt{
			Tok: token.CONTINUE,
		}
	default:
		if n > 0 {
			arity := int(n)
			args := p.rhs.GetArgs(arity)
			for _, arg := range args {
				if v, ok := arg.(ast.Expr); ok {
					results = append(results, v)
				}
			}
			arity = len(results)
			p.rhs.PopN(arity)
>>>>>>> 4eb9e66c
		}
		arity = len(results)
		p.rhs.PopN(arity)
	}
	stmt = &ast.ReturnStmt{Results: results}
	p.rhs.Push(stmt)
	return p
}

// EndFunc instr
func (p *Builder) EndFunc(fun *FuncInfo) *Builder {
	p.endBlockStmt(1)
	body := &ast.BlockStmt{List: fun.getStmts(p)}
	name := fun.name
	if name != "" {
		fn := &ast.FuncDecl{
			Name: Ident(name),
			Type: toFuncType(p, fun),
			Body: body,
		}
		if fun.isMethod == 1 {
			params := make([]*ast.Field, 1)
			params[0] = Field(p, "recv", fun.recv, "", false)
			fn.Recv = &ast.FieldList{Opening: 1, List: params, Closing: 1}
		}
		p.gblDecls = append(p.gblDecls, fn)
	} else {
		fun.closure.Expr = &ast.FuncLit{
			Type: toFuncType(p, fun),
			Body: body,
		}
	}
	p.cfun = nil
	p.scopeCtx = &p.gblScope
	return p
}

func toFuncType(p *Builder, typ *FuncInfo) *ast.FuncType {
	numIn, numOut := len(typ.in), typ.NumOut()
	variadic := typ.IsVariadic()
	var opening token.Pos
	var params, results []*ast.Field
	if numIn > 0 {
		params = make([]*ast.Field, numIn)
		if variadic {
			numIn--
		}
		for i := 0; i < numIn; i++ {
			params[i] = Field(p, toArg(i), typ.in[i], "", false)
		}
		if variadic {
			params[numIn] = Field(p, toArg(numIn), typ.in[numIn], "", true)
		}
	}
	if numOut > 0 {
		results = make([]*ast.Field, numOut)
		for i := 0; i < numOut; i++ {
			out := typ.Out(i).(*Var)
			results[i] = Field(p, out.name, out.typ, "", false)
		}
		opening++
	}
	return &ast.FuncType{
		Params:  &ast.FieldList{Opening: 1, List: params, Closing: 1},
		Results: &ast.FieldList{Opening: opening, List: results, Closing: opening},
	}
}

func toArg(i int) string {
	return "_arg_" + strconv.Itoa(i)
}<|MERGE_RESOLUTION|>--- conflicted
+++ resolved
@@ -216,7 +216,6 @@
 func (p *Builder) Return(n int32) *Builder {
 	var results []ast.Expr
 	var stmt ast.Stmt
-<<<<<<< HEAD
 	if n > 0 {
 		arity := int(n)
 		args := p.rhs.GetArgs(arity)
@@ -224,28 +223,6 @@
 			if v, ok := arg.(ast.Expr); ok {
 				results = append(results, v)
 			}
-=======
-	switch n {
-	case exec.BreakAsReturn:
-		stmt = &ast.BranchStmt{
-			Tok: token.BREAK,
-		}
-	case exec.ContinueAsReturn:
-		stmt = &ast.BranchStmt{
-			Tok: token.CONTINUE,
-		}
-	default:
-		if n > 0 {
-			arity := int(n)
-			args := p.rhs.GetArgs(arity)
-			for _, arg := range args {
-				if v, ok := arg.(ast.Expr); ok {
-					results = append(results, v)
-				}
-			}
-			arity = len(results)
-			p.rhs.PopN(arity)
->>>>>>> 4eb9e66c
 		}
 		arity = len(results)
 		p.rhs.PopN(arity)
