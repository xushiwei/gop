--- conflicted
+++ resolved
@@ -3252,43 +3252,45 @@
 `)
 }
 
-<<<<<<< HEAD
-func TestTypeLoader(t *testing.T) {
-	gopClTest(t, `import "fmt"
-
-func (p *Point) String() string {
-	return fmt.Sprintf("%v-%v",p.X,p.Y)
-}
-
-type Point struct {
-	X int
-	Y int
-}
-=======
 func TestCommandStyle(t *testing.T) {
 	gopClTest(t, `
 println []
 println {}
->>>>>>> 93fd720b
-`, `package main
-
-import fmt "fmt"
-
-<<<<<<< HEAD
-type Point struct {
-	X int
-	Y int
-}
-
-func (p *Point) String() string {
-	return fmt.Sprintf("%v-%v", p.X, p.Y)
-=======
+`, `package main
+
+import fmt "fmt"
+
 func main() {
 	fmt.Println([]interface {
 	}{})
 	fmt.Println(map[string]interface {
 	}{})
->>>>>>> 93fd720b
+}
+`)
+}
+
+func TestTypeLoader(t *testing.T) {
+	gopClTest(t, `import "fmt"
+
+func (p *Point) String() string {
+	return fmt.Sprintf("%v-%v",p.X,p.Y)
+}
+
+type Point struct {
+	X int
+	Y int
+}
+`, `package main
+
+import fmt "fmt"
+
+type Point struct {
+	X int
+	Y int
+}
+
+func (p *Point) String() string {
+	return fmt.Sprintf("%v-%v", p.X, p.Y)
 }
 `)
 }