/*
 Copyright 2020 The GoPlus Authors (goplus.org)

 Licensed under the Apache License, Version 2.0 (the "License");
 you may not use this file except in compliance with the License.
 You may obtain a copy of the License at

     http://www.apache.org/licenses/LICENSE-2.0

 Unless required by applicable law or agreed to in writing, software
 distributed under the License is distributed on an "AS IS" BASIS,
 WITHOUT WARRANTIES OR CONDITIONS OF ANY KIND, either express or implied.
 See the License for the specific language governing permissions and
 limitations under the License.
*/
package cl_test

import (
	"fmt"
	"math/big"
	"testing"

	"github.com/goplus/gop/cl/cltest"
)

// -----------------------------------------------------------------------------

func TestNew(t *testing.T) {
	cltest.Expect(t, `
		a := new([2]int)
		println("a:", a)
		`,
		"a: &[0 0]\n",
	)
	cltest.Expect(t, `
		println(new())
		`,
		"",
		"missing argument to new\n",
	)
	cltest.Expect(t, `
		println(new(int, float64))
		`,
		"",
		"too many arguments to new(int)\n",
	)
}

func TestNew2(t *testing.T) {
	cltest.Expect(t, `
		a := new([2]int)
		a[0] = 2
		println("a:", a[0])
		`,
		"a: 2\n",
	)
	cltest.Expect(t, `
		a := new([2]float64)
		a[0] = 1.1
		println("a:", a[0])
		`,
		"a: 1.1\n",
	)
	cltest.Expect(t, `
		a := new([2]string)
		a[0] = "gop"
		println("a:", a[0])
		`,
		"a: gop\n",
	)
}

func TestBadIndex(t *testing.T) {
	cltest.Expect(t, `
		a := new(int)
		println(a[0])
		`,
		"",
		nil,
	)
	cltest.Expect(t, `
		a := new(int)
		a[0] = 2
		`,
		"",
		nil,
	)
}

// -------------------`----------------------------------------------------------

func TestAutoProperty(t *testing.T) {
	script := `
		import "io"

		func New() (*Bar, error) {
			return nil, io.EOF
		}

		bar, err := New()
		if err != nil {
			log.Println(err)
		}
	`
	gopcode := `
		import (
			"github.com/goplus/gop/ast/goptest"
		)

		script := %s

		doc := goptest.New(script)!
		println(doc.any.funcDecl.name)
	`
	cltest.Expect(t,
		fmt.Sprintf(gopcode, "`"+script+"`"),
		"[New main]\n",
	)
}

func TestAutoProperty2(t *testing.T) {
	cltest.Expect(t, `
		import "bytes"
		import "os"

		b := bytes.newBuffer(nil)
		b.writeString("Hello, ")
		b.writeString("Go+")
		println(b.string)
		`,
		"Hello, Go+\n",
	)
	cltest.Expect(t, `
		import "bytes"
		import "os"

		b := bytes.newBuffer(nil)
		b.writeString("Hello, ")
		b.writeString("Go+")
		println(b.string2)
		`,
		"",
		nil, // panic
	)
	cltest.Expect(t, `
		import "bytes"

		bytes.newBuf()
		`,
		"",
		nil, // panic
	)
}

func TestUnbound(t *testing.T) {
	cltest.Expect(t, `
		println("Hello " + "qiniu:", 123, 4.5, 7i)
		`,
		"Hello qiniu: 123 4.5 (0+7i)\n",
	)
}

func TestUnboundInt(t *testing.T) {
	cltest.Expect(t, `
	import "reflect"
	printf("%T",100)
	`,
		"int",
	)
	cltest.Expect(t, `
	import "reflect"
	printf("%T",-100)
	`,
		"int",
	)
}

func TestOverflowsInt(t *testing.T) {
	cltest.Expect(t, `
	println(9223372036854775807)
	`,
		"9223372036854775807\n",
	)
	cltest.Expect(t, `
	println(-9223372036854775808)
	`,
		"-9223372036854775808\n",
	)
	cltest.Expect(t, `
	println(9223372036854775808)
	`,
		"",
		nil,
	)
}

func TestOpLAndLOr(t *testing.T) {
	cltest.Expect(t, `
func foo() bool {
	println("foo")
	return true
}
func bar() bool {
	println("bar")
	return true
}

func fake() bool {
	println("fake")
	return false
}

if foo() || bar() {
}
println("---")
if foo() && bar() {
}
println("---")
if fake() && bar() {
}
	`, "foo\n---\nfoo\nbar\n---\nfake\n")
}

func TestOpLAndLOr2(t *testing.T) {
	cltest.Expect(t, `
func foo() bool {
	println("foo")
	return true
}
func bar() bool {
	println("bar")
	return true
}

func fake() bool {
	println("fake")
	return true
}

if foo() && bar() && fake() {
}
	`, "foo\nbar\nfake\n")
	cltest.Expect(t, `
func foo() bool {
	println("foo")
	return true
}
func bar() bool {
	println("bar")
	return false
}

func fake() bool {
	println("fake")
	return true
}

if foo() && bar() && fake() {
}
	`, "foo\nbar\n")
	cltest.Expect(t, `
func foo() bool {
	println("foo")
	return false
}
func bar() bool {
	println("bar")
	return true
}

func fake() bool {
	println("fake")
	return true
}

if foo() || bar() || fake() {
}
	`, "foo\nbar\n")
	cltest.Expect(t, `
func foo() bool {
	println("foo")
	return true
}
func bar() bool {
	println("bar")
	return true
}

func fake() bool {
	println("fake")
	return true
}

if foo() || bar() || fake() {
}
	`, "foo\n")
}

func TestOpLAndLOr3(t *testing.T) {
	cltest.Expect(t, `
func foo() int {
	println("foo")
	return 0
}
func bar() bool {
	println("bar")
	return true
}
if foo() || bar() {
}
	`, "", nil)
	cltest.Expect(t, `
func foo() int {
	println("foo")
	return 0
}
func bar() bool {
	println("bar")
	return true
}
if foo() && bar() {
}
	`, "", nil)
}

func TestOpLAndLOr4(t *testing.T) {
	cltest.Expect(t, `
func foo() bool {
	println("foo")
	return true
}
if true || foo() {
}
	`, "")
	cltest.Expect(t, `
func foo() bool {
	println("foo")
	return true
}
if false || foo() {
}
	`, "foo\n")
	cltest.Expect(t, `
func foo() bool {
	println("foo")
	return true
}
if true && foo() {
}
	`, "foo\n")
	cltest.Expect(t, `
func foo() bool {
	println("foo")
	return true
}
if false && foo() {
}
	`, "")
}

func TestPanic(t *testing.T) {
	cltest.Expect(t,
		`panic("Helo")`,
		"",
		"Helo", // panicMsg
	)
}

func TestTakeAddrMap(t *testing.T) {
	cltest.Expect(t, `
		m := {1:"hello",2:"ok"}
		println(m)
		println(&m)
		`,
		"map[1:hello 2:ok]\n&map[1:hello 2:ok]\n")
}

func TestTakeAddrMapIndexBad(t *testing.T) {
	cltest.Expect(t, `
		m := {1:"hello",2:"ok"}
		println(&m[1])
		`,
		"",
		"cannot take the address of m[1]\n")
}

func TestTakeAddrStringBad(t *testing.T) {
	cltest.Expect(t, `
		m := "hello"
		println(&m[1])
		`,
		"",
		"cannot take the address of m[1]\n")
}

func TestTypeCast(t *testing.T) {
	cltest.Call(t, `
	x := []byte("hello")
	x
	`).Equal([]byte("hello"))
}

func TestAppendErr(t *testing.T) {
	cltest.Expect(t, `
		append()
		`,
		"",
		"append: argument count not enough\n",
	)
	cltest.Expect(t, `
		x := 1
		append(x, 2)
		`,
		"",
		"append: first argument not a slice\n",
	)
	cltest.Expect(t, `
		defer append([]int{1}, 2)
		`,
		"",
		"defer discards result of append([]int{1}, 2)\n",
	)
}

func TestLenErr(t *testing.T) {
	cltest.Expect(t, `
		len()
		`,
		"",
		"missing argument to len: len()\n",
	)
	cltest.Expect(t, `
		len("a", "b")
		`,
		"",
		`too many arguments to len: len("a", "b")`+"\n",
	)
}

func TestMake(t *testing.T) {
	cltest.Expect(t, `
		make()
		`,
		"",
		"missing argument to make: make()\n",
	)
	cltest.Expect(t, `
		a := make([]int, 0, 4)
		a = append(a, 1, 2, 3)
		println(a)
		`,
		"[1 2 3]\n",
	)
	cltest.Expect(t, `
		a := make([]int, 0, 4)
		a = append(a, [1, 2, 3]...)
		println(a)
		`,
		"[1 2 3]\n",
	)
	cltest.Expect(t, `
		n := 4
		a := make(map[string]interface{}, uint16(n))
		println(a)
		`,
		"map[]\n",
	)
	cltest.Expect(t, `
		import "reflect"

		a := make(chan *func(), uint16(4))
		println(reflect.TypeOf(a))
		`,
		"chan *func()\n",
	)
}

func TestOperator(t *testing.T) {
	cltest.Expect(t, `
		println("Hello", 123 * 4.5, 1 + 7i)
		`,
		"Hello 553.5 (1+7i)\n")
}

func TestVar(t *testing.T) {
	cltest.Expect(t, `
		x := 123.1
		println("Hello", x)
		`,
		"Hello 123.1\n")
}

func TestVarOp(t *testing.T) {
	cltest.Expect(t, `
		x := 123.1
		y := 1 + x
		println("Hello", y + 10)
		n, err := println("Hello", y + 10)
		println("ret:", n << 1, err)
		`,
		"Hello 134.1\nHello 134.1\nret: 24 <nil>\n",
	)
}

func TestGoPackage(t *testing.T) {
	cltest.Expect(t, `
		import "fmt"
		import gostrings "strings"

		x := gostrings.NewReplacer("?", "!").Replace("hello, world???")
		fmt.Println("x: " + x)
		`,
		"x: hello, world!!!\n",
	)
}

func TestSlice(t *testing.T) {
	cltest.Expect(t, `
		x := []float64{1, 2.3, 3.6}
		println("x:", x)
		`,
		"x: [1 2.3 3.6]\n",
	)
	cltest.Expect(t, `
		x := []float64{1, 2: 3.4, 5}
		println("x:", x)
		`,
		"x: [1 0 3.4 5]\n",
	)
}

func TestArray(t *testing.T) {
	cltest.Expect(t, `
		x := [4]float64{1, 2.3, 3.6}
		println("x:", x)

		y := [...]float64{1, 2.3, 3.6}
		println("y:", y)
		`,
		"x: [2.3 3.6 0 0]\ny: [1 2.3 3.6]\n",
	)
	cltest.Expect(t, `
		x := [...]float64{1, 3: 3.4, 5}
		x[1] = 217
		println("x:", x, "x[1]:", x[1])
		`,
		"x: [1 217 0 3.4 5] x[1]: 217\n",
	)
	cltest.Expect(t, `
		x := [...]float64{1, 2.3, 3, 4}
		x[2] = 3.1
		println("x[1:]:", x[1:])
		println(len(x))
	`,
		"x[1:]: [2.3 3.1 4]\n4\n")
}

func TestLoadVar(t *testing.T) {
	cltest.Expect(t, `
		var x1 int
		var x2 int = 10
		var x3 = 10
		println("x:",x1,x2,x3)
		`,
		"x: 0 10 10\n")
	cltest.Expect(t, `
		type Point struct {
			X int
			Y int
		}
		var x1 Point
		var x2 Point = Point{10,20}
		var x3 = Point{-10,-20}
		println("x:",x1,x2,x3)
		`,
		"x: {0 0} {10 20} {-10 -20}\n")
}

func TestLoadVar2(t *testing.T) {
	cltest.Expect(t, `
		func main() {
			var x1 int
			var x2 int = 10
			var x3 = 10
			println("x:",x1,x2,x3)
		}`,
		"x: 0 10 10\n")
	cltest.Expect(t, `
		type Point struct {
			X int
			Y int
		}
		func main() {
			var x1 Point
			var x2 Point = Point{10,20}
			var x3 = Point{-10,-20}
			println("x:",x1,x2,x3)
		}`,
		"x: {0 0} {10 20} {-10 -20}\n")

	cltest.Expect(t, `
		func main() {
			type Point struct {
				X int
				Y int
			}
			var x1 Point
			var x2 Point = Point{10,20}
			var x3 = Point{-10,-20}
			println("x:",x1,x2,x3)
		}`,
		"x: {0 0} {10 20} {-10 -20}\n")
}

func TestLoadVar3(t *testing.T) {
	cltest.Expect(t, `
		var x1,x2,x3 = 10,20,x1+x2
		println("x:",x1,x2,x3)
		`,
		"x: 10 20 30\n")
	cltest.Expect(t, `
		var x1,x2,x3 = 10,20,x1+x2
		func main() {
			println("x:",x1,x2,x3)
		}
		`,
		"x: 10 20 30\n")
}

func TestMap(t *testing.T) {
	cltest.Expect(t, `
		x := map[string]float64{"Hello": 1, "xsw": 3.4}
		println("x:", x)
		`,
		"x: map[Hello:1 xsw:3.4]\n")
}

func TestMapLit(t *testing.T) {
	cltest.Expect(t, `
		x := {"Hello": 1, "xsw": 3.4}
		println("x:", x)
		`,
		"x: map[Hello:1 xsw:3.4]\n",
	)
	cltest.Expect(t, `
		x := {"Hello": 1, "xsw": "3.4"}
		println("x:", x)

		println("empty map:", {})
		`,
		"x: map[Hello:1 xsw:3.4]\nempty map: map[]\n",
	)
}

func TestMapIdx(t *testing.T) {
	cltest.Expect(t, `
		x := {"Hello": 1, "xsw": "3.4"}
		y := {1: "glang", 5: "Hi"}
		i := 1
		q := "Q"
		key := "xsw"
		x["xsw"], y[i] = 3.1415926, q
		println("x:", x, "y:", y)
		println("x[key]:", x[key], "y[1]:", y[1])
		`,
		"x: map[Hello:1 xsw:3.1415926] y: map[1:Q 5:Hi]\nx[key]: 3.1415926 y[1]: Q\n",
	)
}

func TestSliceLit(t *testing.T) {
	cltest.Expect(t, `
		x := [1, 3.4]
		println("x:", x)

		y := [1]
		println("y:", y)

		z := [1+2i, "xsw"]
		println("z:", z)

		println("empty slice:", [])
		`,
		"x: [1 3.4]\ny: [1]\nz: [(1+2i) xsw]\nempty slice: []\n")
}

func TestSliceIdx(t *testing.T) {
	cltest.Expect(t, `
		x := [1, 3.4, 17]
		n, m := 1, uint16(0)
		x[1] = 32.7
		x[m] = 36.86
		println("x:", x[2], x[m], x[n])
		`,
		"x: 17 36.86 32.7\n")
}

func TestListComprehension(t *testing.T) {
	cltest.Expect(t, `
		y := [i+x for i, x <- [1, 2, 3, 4]]
		println("y:", y)
		`,
		"y: [1 3 5 7]\n")
	cltest.Call(t, `
		y := [i+x for i, x <- {3: 1, 5: 2, 7: 3, 11: 4}]
		println("y:", y)
		`, -2).Equal(15)
	cltest.Call(t, `
		y := [i+x for i, x <- {3: 1, 5: 2, 7: 3, 11: 4}, x % 2 == 1]
		println("y:", y)
		`, -2).Equal(10)
}

func TestMapComprehension(t *testing.T) {
	cltest.Expect(t, `
		y := {x: i for i, x <- [3, 5, 7, 11, 13]}
		println("y:", y)
		`,
		"y: map[3:0 5:1 7:2 11:3 13:4]\n",
	)
	cltest.Expect(t, `
		y := {x: i for i, x <- [3, 5, 7, 11, 13], i % 2 == 1}
		println("y:", y)
		`,
		"y: map[5:1 11:3]\n",
	)
	cltest.Expect(t, `
		y := {v: k for k, v <- {"Hello": "xsw", "Hi": "glang"}}
		println("y:", y)
		`,
		"y: map[glang:Hi xsw:Hello]\n",
	)
	cltest.Expect(t, `
		println({x: i for i, x <- [3, 5, 7, 11, 13]})
		println({x: i for i, x <- [3, 5, 7, 11, 13]})
		`,
		"map[3:0 5:1 7:2 11:3 13:4]\nmap[3:0 5:1 7:2 11:3 13:4]\n",
	)
	cltest.Expect(t, `
		arr := [1, 2, 3, 4, 5, 6]
		x := [[a, b] for a <- arr, a < b for b <- arr, b > 2]
		println("x:", x)
		`,
		"x: [[1 3] [2 3] [1 4] [2 4] [3 4] [1 5] [2 5] [3 5] [4 5] [1 6] [2 6] [3 6] [4 6] [5 6]]\n")
}

func TestErrWrapExpr(t *testing.T) {
	cltest.Call(t, `
		x := println("Hello qiniu")!
		x
		`).Equal(12)
	cltest.Call(t, `
		import (
			"strconv"
		)
	
		func add(x, y string) (int, error) {
			return strconv.Atoi(x)? + strconv.Atoi(y)?, nil
		}
	
		x := add("100", "23")!
		x
		`).Equal(123)
}

func TestRational(t *testing.T) {
	cltest.Call(t, `
		x := 3/4r + 5/7r
		x
	`).Equal(big.NewRat(41, 28))
	cltest.Call(t, `
		a := 3/4r
		x := a + 5/7r
		x
	`).Equal(big.NewRat(41, 28))
	y, _ := new(big.Float).SetString(
		"3.14159265358979323846264338327950288419716939937510582097494459")
	y.Mul(y, big.NewFloat(2))
	cltest.Call(t, `
		y := 3.14159265358979323846264338327950288419716939937510582097494459r
		y *= 2
		y
	`).Equal(y)
	cltest.Call(t, `
		a := 3/4r
		b := 5/7r
		if a > b {
			a = a + 1
		}
		a
	`).Equal(big.NewRat(7, 4))
	cltest.Call(t, `
		x := 1/3r + 1r*2r
		x
	`).Equal(big.NewRat(7, 3))
}

func TestIsNoExecCtx(t *testing.T) {
	cltest.Expect(t, `
	fns := make([]func() int, 3)
	for i, x <- [3, 15, 777] {
		var v = x
		var fn = func() int {
			return v
		}
		fns[i] = fn
	}
	println("values:", fns[0](), fns[1](), fns[2]())`, "values: 3 15 777\n")
}

<<<<<<< HEAD
func TestPkgMethod(t *testing.T) {
	cltest.Expect(t, `
	import "bytes"
	buf := bytes.NewBuffer([]byte("hello"))
	println(buf.String())
	`, "hello\n")
	cltest.Expect(t, `
	import "bytes"
	var buf bytes.Buffer
	buf.Write([]byte("hello"))
	println(buf.String())
	`, "hello\n")
	cltest.Expect(t, `
	import "reflect"
	v := reflect.ValueOf(100)
	println(v.Kind())
	`, "int\n")
	cltest.Expect(t, `
	import "reflect"
	v := reflect.ValueOf(100)
	p := &v
	println(p.Kind())
	`, "int\n")
=======
func TestResult(t *testing.T) {
	cltest.Expect(t, `
	import "fmt"
	type Writer struct {
	}
	func (w *Writer) Write(data string) (n int, err error) {
		return fmt.Println(data)
	}
	w := &Writer{}
	n, err := w.Write("hello")
	println(n,err)
	`, "hello\n6 <nil>\n")
	cltest.Expect(t, `
	import "fmt"
	type Writer struct {
	}
	func (w *Writer) Write(data string) (int, error) {
		fmt.Println(data)
		return len(data)+1,nil
	}
	w := &Writer{}
	n, err := w.Write("hello")
	println(n,err)
	`, "hello\n6 <nil>\n")
	cltest.Expect(t, `
	import "fmt"
	type Writer struct {
	}
	func myint(n int) int {
		return n
	}
	func myerr(err error) error {
		return err
	}
	func (w *Writer) Write(data string) (int, error) {
		n, err := fmt.Println(data)
		return myint(n),myerr(err)
	}
	w := &Writer{}
	n, err := w.Write("hello")
	println(n,err)
	`, "hello\n6 <nil>\n")
}

func TestBadResult(t *testing.T) {
	cltest.Expect(t, `
	import "fmt"
	type Writer struct {
	}
	func (w *Writer) Write(data string) (error) {
		err := fmt.Println(data)
		return err
	}
	w := &Writer{}
	n, err := w.Write("hello")
	println(n,err)
	`, "", nil)
	cltest.Expect(t, `
	import "fmt"
	type Writer struct {
	}
	func (w *Writer) Write(data string) (err error) {
		return fmt.Println(data)
	}
	w := &Writer{}
	n, err := w.Write("hello")
	println(n,err)
	`, "", nil)
>>>>>>> 4eb9e66c
}

type testData struct {
	clause string
	want   string
	panic  bool
}

var testDeleteClauses = map[string]testData{
	"delete_int_key": {`
					m:={1:1,2:2}
					delete(m,1)
					println(m)
					delete(m,3)
					println(m)
					delete(m,2)
					println(m)
					`, "map[2:2]\nmap[2:2]\nmap[]\n", false},
	"delete_string_key": {`
					m:={"hello":1,"Go+":2}
					delete(m,"hello")
					println(m)
					delete(m,"hi")
					println(m)
					delete(m,"Go+")
					println(m)
					`, "map[Go+:2]\nmap[Go+:2]\nmap[]\n", false},
	"delete_var_string_key": {`
					m:={"hello":1,"Go+":2}
					delete(m,"hello")
					println(m)
					a:="hi"
					delete(m,a)
					println(m)
					arr:=["Go+"]
					delete(m,arr[0])
					println(m)
					`, "map[Go+:2]\nmap[Go+:2]\nmap[]\n", false},
	"delete_var_map_string_key": {`
					ma:=[{"hello":1,"Go+":2}]
					delete(ma[0],"hello")
					println(ma[0])
					a:="hi"
					delete(ma[0],a)
					println(ma[0])
					arr:=["Go+"]
					delete(ma[0],arr[0])
					println(ma[0])
					`, "map[Go+:2]\nmap[Go+:2]\nmap[]\n", false},
	"delete_no_key_panic": {`
					m:={"hello":1,"Go+":2}
					delete(m)
					`, "", true},
	"delete_multi_key_panic": {`
					m:={"hello":1,"Go+":2}
					delete(m,"hi","hi")
					`, "", true},
	"delete_not_map_panic": {`
					m:=[1,2,3]
					delete(m,1)
					`, "", true},
}

func TestDelete(t *testing.T) {
	testScripts(t, "TestDelete", testDeleteClauses)
}

// -----------------------------------------------------------------------------

var testCopyClauses = map[string]testData{
	"copy_int": {`
					a:=[1,2,3]
					b:=[4,5,6]
					n:=copy(b,a)
					println(n)
					println(b)
					`, "3\n[1 2 3]\n", false},
	"copy_string": {`
					a:=["hello"]
					b:=["hi"]
					n:=copy(b,a)
					println(n)
					println(b)
					`, "1\n[hello]\n", false},
	"copy_byte_string": {`
					a:=[byte(65),byte(66),byte(67)]
					println(string(a))
					n:=copy(a,"abc")
					println(n)
					println(a)
					println(string(a))
					`, "ABC\n3\n[97 98 99]\nabc\n", false},
	"copy_first_not_slice_panic": {`
					a:=1
					b:=[1,2,3]
					copy(a,b)
					println(a)
					`, "", true},
	"copy_second_not_slice_panic": {`
					a:=1
					b:=[1,2,3]
					copy(b,a)
					println(b)
					`, "", true},
	"copy_one_args_panic": {`
					a:=[1,2,3]
					copy(a)
					println(a)
					`, "", true},
	"copy_multi_args_panic": {`
					a:=[1,2,3]
					copy(a,a,a)
					println(a)
					`, "", true},
	"copy_string_panic": {`
					a:=[65,66,67]
					copy(a,"abc")
					println(a)
					`, "", true},
	"copy_different_type_panic": {`
					a:=[65,66,67]
					b:=[1.2,1.5,1.7]
					copy(b,a)
					copy(b,a)
					println(b)
					`, "", true},
	"copy_with_operation": {`
					a:=[65,66,67]
					b:=[1]
					println(copy(a,b)+copy(b,a)==2)
					`, "true\n", false},
}

func TestCopy(t *testing.T) {
	testScripts(t, "TestCopy", testCopyClauses)
}

var testStructClauses = map[string]testData{
	"struct": {`
			println(struct {
				A int
				B string
			}{1, "Hello"})	
					`, "{1 Hello}\n", false},
	"struct_key_value": {`
			println(struct {
				A int
				B string
			}{A:1,B: "Hello"})	
					`, "{1 Hello}\n", false},
	"struct_ptr": {`
			println(&struct {
				A int
				B string
			}{1, "Hello"})
					`, "&{1 Hello}\n", false},
	"struct_key_value_ptr": {`
			println(&struct {
				A int  ` + "`json:\"a\"`" + `
				B string
			}{A: 1,B: "Hello"})
					`, "&{1 Hello}\n", false},
	"struct_key_value_ptr_unexport_field": {`
			println(&struct {
				a int  ` + "`json:\"a\"`" + `
				b string
			}{a: 1,b: "Hello"})
					`, "&{1 Hello}\n", false},
	"struct_key_value_unexport_field": {`
			println(struct {
				a int  ` + "`json:\"a\"`" + `
				b string
			}{a: 1,b: "Hello"})
					`, "{1 Hello}\n", false},
	"struct_unexport_field": {`
			println(struct {
				a int
				b string
			}{1, "Hello"})	
					`, "{1 Hello}\n", false},
	"struct_ptr_unexport_field": {`
			println(&struct {
				a int
				b string
			}{1, "Hello"})	
					`, "&{1 Hello}\n", false},
	"struct_store_field_panic": {`
				import "sync"

				mu := sync.WaitGroup{}
				
				mu.noCopy = struct{}{}
					`, "", true},
}

func TestStruct2(t *testing.T) {
	testScripts(t, "TestStruct", testStructClauses)
}

// -----------------------------------------------------------------------------
var testMethodClauses = map[string]testData{
	"method set": {`
					type Person struct {
						Name string
						Age  int
					}
					func (p *Person) SetName(name string) {
						p.Name = name
					}

					p := &Person{
						Name: "bar",
						Age:  30,
					}

					p.SetName("foo")
					println(p.Name)
					`, "foo\n", false},
	"method get": {`
					type Person struct {
						Name string
						Age  int
					}
					func (p *Person) GetName() string {
						return p.Name
					}

					p := &Person{
						Name: "bar",
						Age:  30,
					}

					println(p.GetName())
					`, "bar\n", false},

	"struct set ptr": {`
	type Person struct {
		Name string
		Age  int
	}

	p := &Person{
		Name: "bar",
		Age:  30,
	}
	p.Name = "foo"

	println(p)
	`, "&{foo 30}\n", false},

	"struct set": {`
	type Person struct {
		Name string
		Age  int
	}

	p := Person{
		Name: "bar",
		Age:  30,
	}
	p.Name = "foo"

	println(p)
	`, "{foo 30}\n", false},

	"struct set ptr arg": {`
	type Person struct {
		Name string
		Age  int
	}
	func SetName(p *Person,name string) {
		p.Name = name
	}

	p := Person{
		Name: "bar",
		Age:  30,
	}
	SetName(&p,"foo")

	println(p)
	`, "{foo 30}\n", false},

	"method func no args": {`
					type Person struct {
						Name string ` + "`json:\"name\"`" + `
						Age  int
					}
					func (p *Person) PrintName() {
						println(p.Name)
					}

					p := &Person{
						Name: "bar",
						Age:  30,
					}

					p.PrintName()
					`, "bar\n", false},
	"method ptr struct no prt": {`
					type Person struct {
						Name string ` + "`json:\"name\"`" + `
						Age  int
					}
					func (p *Person) PrintName() {
						println(p.Name)
					}

					p := Person{
						Name: "bar",
						Age:  30,
					}

					p.PrintName()
					`, "bar\n", false},

	"method load field": {`
					type Person struct {
						Name string
						Age  int
					}
					func (p *Person) SetName(name string,age int) {
						p.Name = name
						p.Age = age
						println(name)
						println(p.Age)
					}

					p := Person{
						Name: "bar",
						Age:  30,
					}

					p.SetName("foo",31)
					`, "foo\n31\n", false},
	"method int type": {`
					
					type M int

					func (m M) Foo() {
						println("foo", m)
					}

					m := M(0)
					m.Foo()
					println(m)
					`, "foo 0\n0\n", false},
}

func TestMethodCases(t *testing.T) {
	testScripts(t, "TestMethod", testMethodClauses)
}

// -----------------------------------------------------------------------------

// -----------------------------------------------------------------------------
var testStarExprClauses = map[string]testData{
	"star expr": {`
				func A(a *int, c *struct {
					b *int
					m map[string]*int
					s []*int
				}) {
					*a = 5
					*c.b = 3
					*c.m["foo"] = 7
					*c.s[0] = 9
				}

				a1 := 6
				a2 := 6
				a3 := 6
				c := struct {
					b *int
					m map[string]*int
					s []*int
				}{
					b: &a1,
					m: map[string]*int{
						"foo": &a2,
					},
					s: []*int{&a3},
				}
				A(&a1, &c)
				*c.m["foo"] = 8
				*c.s[0] = 10
				*c.s[0+0] = 10
				println(a1, *c.b, *c.m["foo"], *c.s[0], *c.s[0+0])

					`, "3 3 8 10 10\n", false},
	"star expr exec": {`
					func A(a *int, c *struct {
						b *int
						m map[string]*int
						s []*int
					}) {
						*a = 5
						*c.b = 3
						*c.m["foo"] = 7
						*c.s[0] = 9
					}
	
					func main() {
						a1 := 6
						a2 := 6
						a3 := 6
						c := struct {
							b *int
							m map[string]*int
							s []*int
						}{
							b: &a1,
							m: map[string]*int{
								"foo": &a2,
							},
							s: []*int{&a3},
						}
						A(&a1, &c)
						*c.m["foo"] = 8
						*c.s[0] = 10
						*c.s[0+0] = 10
						println(a1, *c.b, *c.m["foo"], *c.s[0], *c.s[0+0])
					}
						`, "3 3 8 10 10\n", false},
	"star expr lhs slice index func": {`
					func A(a *int, c *struct {
						b *int
						m map[string]*int
						s []*int
					}) {
						*a = 5
						*c.b = 3
						*c.m["foo"] = 7
						*c.s[0] = 9
					}
					
					func Index() int {
						return 0
					}
					
					a1 := 6
					a2 := 6
					a3 := 6
					c := struct {
						b *int
						m map[string]*int
						s []*int
					}{
						b: &a1,
						m: map[string]*int{
							"foo": &a2,
						},
						s: []*int{&a3},
					}
					A(&a1, &c)
					*c.m["foo"] = 8
					*c.s[0] = 10
					*c.s[Index()] = 11
					println(a1, *c.b, *c.m["foo"], *c.s[0])
	
						`, "3 3 8 11\n", false},
}

func TestStarExpr(t *testing.T) {
	testScripts(t, "TestStarExpr", testStarExprClauses)
}

func testScripts(t *testing.T, testName string, scripts map[string]testData) {
	for name, script := range scripts {
		t.Log("Run " + testName + "---" + name)
		var panicMsg []interface{}
		if script.panic {
			panicMsg = append(panicMsg, nil)
		}
		cltest.Expect(t, script.clause, script.want, panicMsg...)
	}
}

// -----------------------------------------------------------------------------<|MERGE_RESOLUTION|>--- conflicted
+++ resolved
@@ -807,7 +807,6 @@
 	println("values:", fns[0](), fns[1](), fns[2]())`, "values: 3 15 777\n")
 }
 
-<<<<<<< HEAD
 func TestPkgMethod(t *testing.T) {
 	cltest.Expect(t, `
 	import "bytes"
@@ -831,7 +830,8 @@
 	p := &v
 	println(p.Kind())
 	`, "int\n")
-=======
+}
+
 func TestResult(t *testing.T) {
 	cltest.Expect(t, `
 	import "fmt"
@@ -900,7 +900,6 @@
 	n, err := w.Write("hello")
 	println(n,err)
 	`, "", nil)
->>>>>>> 4eb9e66c
 }
 
 type testData struct {
