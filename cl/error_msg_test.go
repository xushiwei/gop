--- conflicted
+++ resolved
@@ -72,7 +72,6 @@
 	foo((x, y, z) => {})
 }
 `)
-<<<<<<< HEAD
 	codeErrorTest(t, "./bar.gop:6:8: cannot use lambda literal as type int in field value", `
 type Foo struct {
 	Plot int
@@ -90,8 +89,7 @@
 		return x * 2, x * x
 	},
 }
-=======
-
+`)
 	codeErrorTest(t,
 		"./bar.gop:4:5: cannot use lambda literal as type int in argument to foo", `
 func foo(int) {
@@ -103,7 +101,15 @@
 func foo(func()) {
 }
 foo => (100)
->>>>>>> 29d72fcd
+`)
+	codeErrorTest(t,
+		"./bar.gop:6:8: cannot use lambda literal as type func() int in field value", `
+type Foo struct {
+	Plot func() int
+}
+foo := &Foo{
+	Plot: x => (x * 2, x * x),
+}
 `)
 }
 
