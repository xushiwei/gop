--- conflicted
+++ resolved
@@ -174,15 +174,11 @@
 	token.DEC:            exec.OpDec,
 }
 
-<<<<<<< HEAD
 func compileIdent(ctx *blockCtx, ident *ast.Ident, compileByCallExpr bool) func() {
 	name := ident.Name
-=======
-func compileIdent(ctx *blockCtx, name string) func() {
 	if name == "_" {
 		log.Panicln("cannot use _ as value")
 	}
->>>>>>> 4d6879b1
 	if sym, ok := ctx.find(name); ok {
 		switch v := sym.(type) {
 		case *execVar:
